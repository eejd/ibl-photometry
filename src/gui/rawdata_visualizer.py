import sys
import pandas as pd
import matplotlib.pyplot as plt
<<<<<<< HEAD
from PyQt5.QtWidgets import (
    QApplication,
    QWidget,
    QVBoxLayout,
    QHBoxLayout,
    QPushButton,
    QFileDialog,
    QTableWidget,
    QTableWidgetItem,
    QComboBox,
    QGridLayout,
)
=======
from PyQt5.QtWidgets import QApplication, QWidget, QVBoxLayout, QHBoxLayout, QPushButton, QFileDialog, QTableWidget, \
    QTableWidgetItem, QComboBox, QGridLayout, QLineEdit
>>>>>>> 5b7ab4e2
from PyQt5.QtCore import Qt
from matplotlib.backends.backend_qt5agg import FigureCanvasQTAgg as FigureCanvas
from matplotlib.backends.backend_qt5 import NavigationToolbar2QT as NavigationToolbar
from pydantic.v1 import NoneStr

from iblphotometry.io import from_raw_neurophotometrics
import iblphotometry.plots as plots

import iblphotometry.preprocessing as ffpr
import numpy as np
from matplotlib.colorbar import Colorbar


class DataFrameVisualizerApp(QWidget):
    def __init__(self):
        super().__init__()

        self.df = None  # Original DataFrame
        self.times = None
        self.dfiso = None  # Isosbestic Dataframe

        self.plot_time_index = None

        self.filtered_df = None  # Filtered DataFrame used for plotting only
        self.init_ui()

    def init_ui(self):
        # Create layout
        main_layout = QVBoxLayout()

        # Layout for file loading and selection
        file_layout = QHBoxLayout()
        self.load_button = QPushButton('Load File', self)
        self.load_button.clicked.connect(self.load_file)
        file_layout.addWidget(self.load_button)

        self.column_selector = QComboBox(self)
        self.column_selector.currentIndexChanged.connect(self.update_plots)
        file_layout.addWidget(self.column_selector)

        # Add filter dropdown menu
        self.filter_selector = QComboBox(self)
        self.filter_selector.addItem('Select Filter')
        self.filter_selector.addItem('Filter MAD')
        # self.filter_selector.addItem("Filter CAD")
        # self.filter_selector.addItem("Filter JOVE")
        self.filter_selector.currentIndexChanged.connect(self.apply_filter)
        file_layout.addWidget(self.filter_selector)

        # # Table widget to display DataFrame
        # self.table = QTableWidget(self)
        # self.table.setSelectionMode(QTableWidget.SingleSelection)
        # self.table.setSelectionBehavior(QTableWidget.SelectColumns)
        # self.table.horizontalHeader().sectionClicked.connect(self.on_column_header_clicked)
        #
        main_layout.addLayout(file_layout)
        # main_layout.addWidget(self.table)

        # Input boxes for time range
        time_layout = QHBoxLayout()
        self.start_time_edit = QLineEdit(self)
        self.start_time_edit.setPlaceholderText('Start Time (float)')
        self.end_time_edit = QLineEdit(self)
        self.end_time_edit.setPlaceholderText('End Time (float)')
        time_layout.addWidget(self.start_time_edit)
        time_layout.addWidget(self.end_time_edit)
        # Button to apply time range filter
        self.apply_button = QPushButton('Apply Time Range', self)
        self.apply_button.clicked.connect(self.apply_time_range)
        main_layout.addLayout(time_layout)
        main_layout.addWidget(self.apply_button)


        # Set up plots layout
        self.plot_layout = QGridLayout()
        self.plotobj = plots.PlotSignal()
        self.figure, self.axes = self.plotobj.set_fig_layout2()
        # self.figure, self.axes = plt.subplots(1, 3, figsize=(15, 5))
        self.canvas = FigureCanvas(self.figure)
        self.plot_layout.addWidget(self.canvas, 0, 0, 1, 3)
        # Create a NavigationToolbar
        self.toolbar = NavigationToolbar(self.canvas, self)

        main_layout.addLayout(self.plot_layout)
        self.setLayout(main_layout)

        self.setWindowTitle('DataFrame Plotter')
        self.setGeometry(300, 100, 800, 600)

    def load_file(self):
        # Open a file dialog to choose the CSV or PQT file
        file_path, _ = QFileDialog.getOpenFileName(
            self, 'Open File', '', 'CSV and PQT Files (*.csv *.pqt);;All Files (*)'
        )
        if file_path:
            # Load the file into a DataFrame based on its extension
            try:
                if (
                    file_path.endswith('.csv')
                    or file_path.endswith('.pqt')
                    or file_path.endswith('.parquet')
                ):
                    self.td = from_raw_neurophotometrics(file_path)
                else:
                    raise ValueError('Unsupported file format')

                if 'GCaMP' in self.td.keys():
                    self.df = self.td['GCaMP'].as_dataframe()
                    self.times = self.td['GCaMP'].t
                    self.plot_time_index = np.arange(0, len(self.times))
                    self.filtered_df = None
                else:
                    raise ValueError('No GCaMP found')

                if 'Isosbestic' in self.td.keys():
                    self.dfiso = self.td['Isosbestic'].as_dataframe()

                # Display the dataframe in the table
                # self.display_dataframe()
                # Update the column selector
                self.update_column_selector()

                # Load into Pynapple dataframe
                self.td = from_raw_neurophotometrics(file_path)

                # Set filter combo box
                self.filter_selector.setCurrentIndex(0)  # Reset to "Select Filter"

            except Exception as e:
                print(f'Error loading file: {e}')

    # TODO this does not work with pynapple as format, convert back to pandas DF
    # def display_dataframe(self):
    #     if self.df is not None:
    #         # Update the table to display the original dataframe
    #         self.table.setRowCount(len(self.df))
    #         self.table.setColumnCount(len(self.df.columns))
    #         self.table.setHorizontalHeaderLabels(self.df.columns)

    # for row in range(len(self.df)):
    #     for col in range(len(self.df.columns)):
    #         self.table.setItem(row, col, QTableWidgetItem(str(self.df.iloc[row, col])))

    def apply_time_range(self):
        """Apply the time range filter and update the plot."""
        start_time_str = self.start_time_edit.text()
        end_time_str = self.end_time_edit.text()
        try:
            # Convert the start and end time inputs to numbers (float or int)

            if start_time_str == '':
                start_time = 0
            else:
                start_time = float(start_time_str)

            if end_time_str == '':
                end_time = self.times[len(self.times)-1]
            else:
                end_time = float(end_time_str)
            # Filter dataframe based on user input
            indx_time = (self.times >= start_time) & (self.times <= end_time)


            if len(indx_time) == 0:
                print("No data in the specified range.")
            else:
                self.plot_time_index = indx_time
                self.update_plots()
        except ValueError:
            print("Invalid time format. Please enter a valid time point in the format of a float.")

    def update_column_selector(self):
        if self.df is not None:
            # Populate the column selector with column names from the original dataframe
            self.column_selector.clear()
            self.column_selector.addItems(self.df.columns)

    def update_plots(self):
        # Get the selected column from the column selector
        selected_column = self.column_selector.currentText()

        if selected_column and self.df is not None:
<<<<<<< HEAD
            raw_signal = self.df[selected_column]
            times = self.times
=======

            raw_signal = self.df[selected_column].values[self.plot_time_index]
            times = self.times[self.plot_time_index]
>>>>>>> 5b7ab4e2
            if self.dfiso is not None:
                raw_isosbestic = self.dfiso[selected_column].values[self.plot_time_index]
            else:
                raw_isosbestic = None

            # Clear previous plots
            self.clear_plots()

            if self.filtered_df is None:
                processed_signal = None
            else:
                processed_signal = self.filtered_df[selected_column].values[self.plot_time_index]

<<<<<<< HEAD
            self.plotobj.set_data(
                raw_signal=raw_signal,
                times=times,
                raw_isosbestic=raw_isosbestic,
                processed_signal=processed_signal,
            )
=======
            self.plotobj.set_data(raw_signal=raw_signal,
                                  times=times,
                                  raw_isosbestic=raw_isosbestic,
                                  processed_signal=processed_signal)
>>>>>>> 5b7ab4e2
            self.plotobj.raw_processed_figure2(self.axes)

            # Redraw the canvas
            self.canvas.draw()

    def clear_plots(self):
        self.figure.clear()
        _, self.axes = self.plotobj.set_fig_layout2(figure=self.figure)

        self.canvas.draw()

    def on_column_header_clicked(self, logical_index):
        # Get the clicked column's name based on the index
        column_name = self.df.columns[logical_index]

        # Select the column in the column selector
        self.column_selector.setCurrentText(column_name)

        # Update the plots based on the selected column
        self.update_plots()

    def apply_filter(self):
        # Get the selected filter option from the filter dropdown
        filter_option = self.filter_selector.currentText()

<<<<<<< HEAD
        if filter_option == 'Select Filter':
            return  # No filter selected, just return
=======
        if filter_option == "Select Filter":
            self.filtered_df = None
            # After applying the filter, update the plots
            self.update_plots()

>>>>>>> 5b7ab4e2

        # Apply the appropriate filter to the dataframe and get the modified data
        if filter_option == 'Filter MAD':
            self.filtered_df = self.filter_mad(self.df)
        # elif filter_option == "Filter CAD":
        #     self.filtered_df = self.filter_cad(self.df)
        # elif filter_option == "Filter JOVE":
        #     self.filtered_df = self.filter_jove(self.df)

        # After applying the filter, update the plots
        self.update_plots()

    def filter_mad(self, df):
        # Example filter for MAD (Median Absolute Deviation)
        fs = 1 / np.nanmedian(np.diff(self.times))

        filtered_df = df.copy()
        for col in filtered_df.columns:
            filtered_df[col] = ffpr.mad_raw_signal(df[col], fs)

        return filtered_df

    # def filter_cad(self, df):
    #     # Example filter for CAD (Coefficient of Variation)
    #     coeff_of_variation = df.std() / df.mean()  # Example: Coefficient of Variation
    #     filtered_df = df.copy()  # Make a copy of the original DataFrame
    #     for col in filtered_df.columns:
    #         if coeff_of_variation[col] > 2:  # Apply filtering based on coefficient of variation
    #             filtered_df[col] = None  # Set high CV columns to None (or any other filtering logic)
    #     return filtered_df
    #
    # def filter_jove(self, df):
    #     # Example filter for JOVE (custom filtering logic)
    #     filtered_df = df.copy()  # Make a copy of the original DataFrame
    #     for col in filtered_df.columns:
    #         # Set values greater than 100 to NaN (this is just an example logic for "JOVE")
    #         filtered_df[col] = filtered_df[col].apply(lambda x: x if x <= 100 else None)
    #     return filtered_df


if __name__ == '__main__':
    app = QApplication(sys.argv)
    window = DataFrameVisualizerApp()
    window.show()
    sys.exit(app.exec_())<|MERGE_RESOLUTION|>--- conflicted
+++ resolved
@@ -1,23 +1,8 @@
 import sys
 import pandas as pd
 import matplotlib.pyplot as plt
-<<<<<<< HEAD
-from PyQt5.QtWidgets import (
-    QApplication,
-    QWidget,
-    QVBoxLayout,
-    QHBoxLayout,
-    QPushButton,
-    QFileDialog,
-    QTableWidget,
-    QTableWidgetItem,
-    QComboBox,
-    QGridLayout,
-)
-=======
 from PyQt5.QtWidgets import QApplication, QWidget, QVBoxLayout, QHBoxLayout, QPushButton, QFileDialog, QTableWidget, \
     QTableWidgetItem, QComboBox, QGridLayout, QLineEdit
->>>>>>> 5b7ab4e2
 from PyQt5.QtCore import Qt
 from matplotlib.backends.backend_qt5agg import FigureCanvasQTAgg as FigureCanvas
 from matplotlib.backends.backend_qt5 import NavigationToolbar2QT as NavigationToolbar
@@ -200,14 +185,9 @@
         selected_column = self.column_selector.currentText()
 
         if selected_column and self.df is not None:
-<<<<<<< HEAD
-            raw_signal = self.df[selected_column]
-            times = self.times
-=======
 
             raw_signal = self.df[selected_column].values[self.plot_time_index]
             times = self.times[self.plot_time_index]
->>>>>>> 5b7ab4e2
             if self.dfiso is not None:
                 raw_isosbestic = self.dfiso[selected_column].values[self.plot_time_index]
             else:
@@ -221,19 +201,10 @@
             else:
                 processed_signal = self.filtered_df[selected_column].values[self.plot_time_index]
 
-<<<<<<< HEAD
-            self.plotobj.set_data(
-                raw_signal=raw_signal,
-                times=times,
-                raw_isosbestic=raw_isosbestic,
-                processed_signal=processed_signal,
-            )
-=======
             self.plotobj.set_data(raw_signal=raw_signal,
                                   times=times,
                                   raw_isosbestic=raw_isosbestic,
                                   processed_signal=processed_signal)
->>>>>>> 5b7ab4e2
             self.plotobj.raw_processed_figure2(self.axes)
 
             # Redraw the canvas
@@ -259,16 +230,11 @@
         # Get the selected filter option from the filter dropdown
         filter_option = self.filter_selector.currentText()
 
-<<<<<<< HEAD
-        if filter_option == 'Select Filter':
-            return  # No filter selected, just return
-=======
         if filter_option == "Select Filter":
             self.filtered_df = None
             # After applying the filter, update the plots
             self.update_plots()
 
->>>>>>> 5b7ab4e2
 
         # Apply the appropriate filter to the dataframe and get the modified data
         if filter_option == 'Filter MAD':
